--- conflicted
+++ resolved
@@ -56,9 +56,8 @@
   slf4jVersion = '1.7.30'
   logbackVersion = '1.2.3'
 
-<<<<<<< HEAD
   // Netty
-  nettyDefaultVersion = '4.1.46.Final'
+  nettyDefaultVersion = '4.1.47.Final'
   if (!project.hasProperty("forceNettyVersion")) {
 	nettyVersion = nettyDefaultVersion
   }
@@ -66,10 +65,6 @@
 	nettyVersion = forceNettyVersion
 	println "Netty version defined from command line: ${forceNettyVersion}"
   }
-=======
-  // Libraries
-  nettyVersion = '4.1.47.Final'
->>>>>>> edb3fd2d
 
   // Testing
   jacksonDatabindVersion = '2.9.10.3'
