/*
 * Copyright (c) 2011-Present VMware, Inc. or its affiliates, All Rights Reserved.
 *
 * Licensed under the Apache License, Version 2.0 (the "License");
 * you may not use this file except in compliance with the License.
 * You may obtain a copy of the License at
 *
 *       https://www.apache.org/licenses/LICENSE-2.0
 *
 * Unless required by applicable law or agreed to in writing, software
 * distributed under the License is distributed on an "AS IS" BASIS,
 * WITHOUT WARRANTIES OR CONDITIONS OF ANY KIND, either express or implied.
 * See the License for the specific language governing permissions and
 * limitations under the License.
 */
import org.gradle.util.VersionNumber
import java.text.SimpleDateFormat

buildscript {
	repositories {
		mavenCentral()
		jcenter()
		maven { url "https://plugins.gradle.org/m2/" }
		maven { url "https://repo.spring.io/plugins-release" }
	}
	dependencies {
		classpath 'org.springframework.build.gradle:propdeps-plugin:0.0.7'
	}
}

plugins {
	id 'com.github.hierynomus.license' version '0.15.0'
	id 'org.asciidoctor.convert' version '2.4.0'
	id 'com.google.osdetector' version '1.6.2'
	id 'org.gradle.test-retry' version '1.2.0'
	id 'com.github.johnrengelman.shadow' version '6.1.0' apply false
	id 'com.jfrog.artifactory' version '4.16.1' apply false
	id 'me.champeau.gradle.japicmp' version '0.2.9' apply false
	id 'de.undercouch.download' version '4.1.1' apply false
	id 'io.spring.javadoc' version '0.0.1' apply false
	id 'io.spring.javadoc-aggregate' version '0.0.1' apply false
	id 'biz.aQute.bnd.builder' version '5.2.0' apply false
}

description = 'Reactive Streams Netty driver'

apply from: "gradle/releaser.gradle"

ext {
	if (project.hasProperty('versionBranch') && version.toString().endsWith("-SNAPSHOT")) {
		versionBranch = versionBranch.replaceAll("\"", "").trim()
		if (!versionBranch.isEmpty()) {
			realVersion = version.toString() + "-" + versionBranch
			project.version = realVersion
			println "Building special snapshot ${project.version}"
		}
	}

	versionNumber = VersionNumber.parse(version.toString())
	if (versionNumber.qualifier == null || versionNumber.qualifier.size() == 0) {
		osgiVersion = "${version}.RELEASE"
		println "$version is a release, will use $osgiVersion for bnd"
	}
	else if (versionNumber.qualifier.equalsIgnoreCase("SNAPSHOT")) {
		sdf = new SimpleDateFormat("yyyyMMddHHmm");
		sdf.setTimeZone(TimeZone.getTimeZone("UTC"));
		buildTimestamp = sdf.format(new Date())
		osgiVersion = "${versionNumber.major}.${versionNumber.minor}.${versionNumber.micro}.BUILD-$buildTimestamp"
		println "$version is a snapshot, will use $osgiVersion for bnd"
	}
	else {
		osgiVersion = "${versionNumber.major}.${versionNumber.minor}.${versionNumber.micro}.${versionNumber.qualifier}"
		println "$version is neither release nor snapshot, will use $osgiVersion for bnd"
	}

	os_suffix = ""
	if (osdetector.classifier in ["linux-x86_64"] || ["osx-x86_64"] || ["windows-x86_64"]) {
		os_suffix = ":" + osdetector.classifier
	}

	//Metrics
	micrometerVersion = '1.5.0' //optional baseline: technically could work with 1.2.x, should work with any 1.3.x

	braveVersion = '5.13.3'

	jsr305Version = '3.0.2'

	// Logging
	slf4jVersion = '1.7.30'
	logbackVersion = '1.2.3'

	// Netty
	nettyDefaultVersion = '4.1.58.Final'
	if (!project.hasProperty("forceNettyVersion")) {
		nettyVersion = nettyDefaultVersion
	}
<<<<<<< HEAD
	else {
		nettyVersion = forceNettyVersion
		println "Netty version defined from command line: ${forceNettyVersion}"
=======
	// run tests with preferring IPv6 addresses
	if (project.hasProperty('preferIPv6Addresses')) {
		systemProperty("java.net.preferIPv6Addresses", "true")
	}
	systemProperty("java.awt.headless", "true")
	systemProperty("reactor.trace.cancel", "true")
	systemProperty("reactor.trace.nocapacity", "true")
	systemProperty("testGroups", project.properties.get("testGroups"))
	systemProperty("io.netty.leakDetection.level", "paranoid")
	systemProperty("reactor.netty.pool.getPermitsSamplingRate", "0.5")
	systemProperty("reactor.netty.pool.returnPermitsSamplingRate", "0.5")
	scanForTestClasses = false
	include '**/*Tests.*'
	include '**/*Test.*'
	include '**/*Spec.*'
	exclude '**/*Abstract*.*'

	useJUnitPlatform()

	retry {
		maxFailures = 10
		maxRetries = 1
	}
  }

  test {
	testLogging {
	  events  "passed", "failed"
	  showExceptions true
	  exceptionFormat "full"
	  maxGranularity 3
>>>>>>> 5bf31163
	}
	nettyIoUringVersion = '0.0.3.Final'

	// Testing
	jacksonDatabindVersion = '2.12.1'
	testAddonVersion = reactorCoreVersion
	assertJVersion = '3.19.0'
	hoverflyJavaVersion = '0.14.0'
	tomcatVersion = '9.0.43'
	boringSslVersion = '2.0.35.Final'
	junitVersion = '5.7.1'
	junitPlatformLauncherVersion = '1.7.1'
	mockitoVersion = '3.7.7'
	blockHoundVersion = '1.0.4.RELEASE'

	javadocLinks = ["https://docs.oracle.com/javase/7/docs/api/",
					"https://docs.oracle.com/javaee/6/api/",
					"https://fasterxml.github.io/jackson-databind/javadoc/2.5/",
					"https://www.reactive-streams.org/reactive-streams-1.0.3-javadoc/",
					"https://projectreactor.io/docs/core/release/api/",
					"https://netty.io/4.1/api/",
					"https://projectreactor.io/docs/netty/release/api/",] as String[]
}

subprojects {
	group = 'io.projectreactor.netty'

	apply plugin: 'java'
	apply plugin: 'jacoco'
	apply plugin: 'checkstyle'
	apply plugin: 'propdeps'
	apply plugin: 'license'
	apply plugin: 'org.gradle.test-retry'
	apply from: "${rootDir}/gradle/setup.gradle"
	apply from: "${rootDir}/gradle/javadoc.gradle"
	apply from: "${rootDir}/gradle/errorprone.gradle"

	jacoco {
		toolVersion = '0.8.5'
	}
<<<<<<< HEAD

	jacocoTestReport {
		reports {
			xml.enabled = true
			html.enabled = true
		}
	}
=======
  }
>>>>>>> 5bf31163

	checkstyle {
		configFile = file("${rootDir}/codequality/checkstyle.xml")
	}

	[compileJava, compileTestJava]*.options*.compilerArgs = ["-Xlint:varargs",
															 "-Xlint:cast",
															 "-Xlint:classfile",
															 "-Xlint:dep-ann",
															 "-Xlint:divzero",
															 "-Xlint:empty",
															 "-Xlint:finally",
															 "-Xlint:overrides",
															 "-Xlint:path",
															 "-Xlint:processing",
															 "-Xlint:static",
															 "-Xlint:try",
															 "-Xlint:deprecation",
															 "-Xlint:unchecked",
															 "-Xlint:-serial",      // intentionally disabled
															 "-Xlint:-options",     // intentionally disabled
															 "-Xlint:fallthrough",
															 "-Xlint:rawtypes"
	]

	compileJava {
		sourceCompatibility = 1.8
		targetCompatibility = 1.8
	}

	compileTestJava {
		sourceCompatibility = 1.8
		targetCompatibility = 1.8
	}

	if (JavaVersion.current().isJava8Compatible()) {
		compileTestJava.options.compilerArgs += "-parameters"
		tasks.withType(Javadoc) {
			options.addStringOption('Xdoclint:none', '-quiet')
			options.addStringOption('encoding', 'UTF-8')
		}
	}

	[compileJava, compileTestJava]*.options*.encoding = 'UTF-8'
	sourceSets.test.resources.srcDirs = ["src/test/resources", "src/test/java"]

	configurations.all {
		exclude group: 'commons-logging', module: 'commons-logging'
	}

	project.tasks.withType(Test).all {
		// run tests with IPv4 only when IPv6 is available
		if (project.hasProperty('preferIPv4Stack')) {
			systemProperty("java.net.preferIPv4Stack", "true")
		}
		// run tests with preferring IPv6 addresses
		if (project.hasProperty('preferIPv6Addresses')) {
			systemProperty("java.net.preferIPv6Addresses", "true")
		}
		systemProperty("java.awt.headless", "true")
		systemProperty("reactor.trace.cancel", "true")
		systemProperty("reactor.trace.nocapacity", "true")
		systemProperty("testGroups", project.properties.get("testGroups"))
		systemProperty("io.netty.leakDetection.level", "paranoid")
		systemProperty("reactor.netty.pool.getPermitsSamplingRate", "0.5")
		systemProperty("reactor.netty.pool.returnPermitsSamplingRate", "0.5")
		if (project.hasProperty("forceTransport")) {
			systemProperty("forceTransport", forceTransport)
		}
		scanForTestClasses = false
		include '**/*Tests.*'
		include '**/*Test.*'
		include '**/*Spec.*'
		exclude '**/*Abstract*.*'

		useJUnitPlatform()
	}

	test {
		testLogging {
			showExceptions true
			exceptionFormat "full"
			maxGranularity 3
		}

		onOutput { descriptor, event ->
			if (event.message.contains("ResourceLeakDetector")) {
				logger.error("ERROR: Test: " + descriptor + " produced resource leak: " + event.message)
			}
		}

		retry {
			maxFailures = 10
			maxRetries = 1
		}
	}

	repositories {
		mavenCentral()
		jcenter()
		maven { url "https://oss.sonatype.org/content/repositories/releases/" }
		maven { url 'https://repo.spring.io/milestone' }
		if (version.endsWith('-SNAPSHOT') || version.contains('-SNAPSHOT-')) { //classic or customized snapshots
			if (System.getenv()["bamboo_buildNumber"] == null) {
				mavenLocal()
			}
			else {
				println 'Bamboo CI detected, avoiding use of mavenLocal()'
			}
			maven { url 'https://repo.spring.io/snapshot' }
			maven { url 'https://oss.sonatype.org/content/repositories/snapshots' }
		}
	}

	tasks.withType(GenerateModuleMetadata) {
		enabled = false
	}

	jar {
		manifest {
			attributes("Created-By": "${System.getProperty("java.version")} (${System.getProperty("java.specification.vendor")})",
					"Implementation-Title": project.name,
					"Implementation-Version": project.version)
		}
	}

	check.dependsOn jacocoTestReport

	license {
		header rootProject.file("${rootDir}/codequality/HEADER")
		includes(["**/*.java", "**/*.css"])
		strictCheck true
		mapping {
			java = 'SLASHSTAR_STYLE'
			css = 'SLASHSTAR_STYLE'
		}
	}
}

configurations.all {
	// check for updates every build
	resolutionStrategy.cacheChangingModulesFor 0, 'seconds'
}<|MERGE_RESOLUTION|>--- conflicted
+++ resolved
@@ -94,43 +94,9 @@
 	if (!project.hasProperty("forceNettyVersion")) {
 		nettyVersion = nettyDefaultVersion
 	}
-<<<<<<< HEAD
 	else {
 		nettyVersion = forceNettyVersion
 		println "Netty version defined from command line: ${forceNettyVersion}"
-=======
-	// run tests with preferring IPv6 addresses
-	if (project.hasProperty('preferIPv6Addresses')) {
-		systemProperty("java.net.preferIPv6Addresses", "true")
-	}
-	systemProperty("java.awt.headless", "true")
-	systemProperty("reactor.trace.cancel", "true")
-	systemProperty("reactor.trace.nocapacity", "true")
-	systemProperty("testGroups", project.properties.get("testGroups"))
-	systemProperty("io.netty.leakDetection.level", "paranoid")
-	systemProperty("reactor.netty.pool.getPermitsSamplingRate", "0.5")
-	systemProperty("reactor.netty.pool.returnPermitsSamplingRate", "0.5")
-	scanForTestClasses = false
-	include '**/*Tests.*'
-	include '**/*Test.*'
-	include '**/*Spec.*'
-	exclude '**/*Abstract*.*'
-
-	useJUnitPlatform()
-
-	retry {
-		maxFailures = 10
-		maxRetries = 1
-	}
-  }
-
-  test {
-	testLogging {
-	  events  "passed", "failed"
-	  showExceptions true
-	  exceptionFormat "full"
-	  maxGranularity 3
->>>>>>> 5bf31163
 	}
 	nettyIoUringVersion = '0.0.3.Final'
 
@@ -171,7 +137,6 @@
 	jacoco {
 		toolVersion = '0.8.5'
 	}
-<<<<<<< HEAD
 
 	jacocoTestReport {
 		reports {
@@ -179,9 +144,6 @@
 			html.enabled = true
 		}
 	}
-=======
-  }
->>>>>>> 5bf31163
 
 	checkstyle {
 		configFile = file("${rootDir}/codequality/checkstyle.xml")
@@ -258,6 +220,11 @@
 		exclude '**/*Abstract*.*'
 
 		useJUnitPlatform()
+
+		retry {
+			maxFailures = 10
+			maxRetries = 1
+		}
 	}
 
 	test {
@@ -271,11 +238,6 @@
 			if (event.message.contains("ResourceLeakDetector")) {
 				logger.error("ERROR: Test: " + descriptor + " produced resource leak: " + event.message)
 			}
-		}
-
-		retry {
-			maxFailures = 10
-			maxRetries = 1
 		}
 	}
 
