--- conflicted
+++ resolved
@@ -79,10 +79,6 @@
 		CountDownLatch latch = new CountDownLatch(1);
 
 		String poolName = "test";
-<<<<<<< HEAD
-=======
-		String namePrefix = CONNECTION_PROVIDER_PREFIX + "." + poolName;
->>>>>>> 69ac2d56
 		PooledConnectionProvider fixed = (PooledConnectionProvider) ConnectionProvider.create(poolName, 1);
 		AtomicReference<String[]> tags = new AtomicReference<>();
 
